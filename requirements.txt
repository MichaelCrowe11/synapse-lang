<<<<<<< HEAD
# requirements.txt - Modern Profile (Python 3.11+)
numpy==2.1.*
numba==0.61.*
scipy>=1.11
sympy>=1.12
matplotlib>=3.8
colorama>=0.4.6

# Quantum SDKs (Modern)
qiskit==2.0.*
pennylane==0.42.*
cirq==1.4.*

# Tooling
networkx>=3.2
pandas>=2.2
pytest>=8
black>=24
mypy>=1.8
flake8>=7
=======
numpy>=1.20.0
scipy>=1.7.0
sympy>=1.9
matplotlib>=3.4.0
qiskit>=0.34.0
pennylane>=0.20.0
cirq>=0.13.0
networkx>=2.6
pandas>=1.3.0
pytest>=6.2.0
black>=21.6b0
mypy>=0.910
flake8>=3.9.0
>>>>>>> 22eada11
<|MERGE_RESOLUTION|>--- conflicted
+++ resolved
@@ -1,36 +1,25 @@
-<<<<<<< HEAD
-# requirements.txt - Modern Profile (Python 3.11+)
-numpy==2.1.*
-numba==0.61.*
-scipy>=1.11
-sympy>=1.12
-matplotlib>=3.8
-colorama>=0.4.6
-
-# Quantum SDKs (Modern)
-qiskit==2.0.*
-pennylane==0.42.*
-cirq==1.4.*
-
-# Tooling
-networkx>=3.2
-pandas>=2.2
-pytest>=8
-black>=24
-mypy>=1.8
-flake8>=7
-=======
+# requirements.txt - Synapse-Lang + Qubit-Flow Dependencies
+# Core scientific computing
 numpy>=1.20.0
 scipy>=1.7.0
 sympy>=1.9
 matplotlib>=3.4.0
+
+# Quantum computing frameworks
 qiskit>=0.34.0
 pennylane>=0.20.0
 cirq>=0.13.0
+
+# Scientific computing and networking
 networkx>=2.6
 pandas>=1.3.0
+
+# Development and testing
 pytest>=6.2.0
 black>=21.6b0
 mypy>=0.910
 flake8>=3.9.0
->>>>>>> 22eada11
+
+# Optional performance enhancements
+numba>=0.56.0
+colorama>=0.4.4